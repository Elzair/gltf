
// Copyright 2017 The gltf Library Developers
//
// Licensed under the Apache License, Version 2.0 <LICENSE-APACHE or
// http://www.apache.org/licenses/LICENSE-2.0> or the MIT license
// <LICENSE-MIT or http://opensource.org/licenses/MIT>, at your
// option. This file may not be copied, modified, or distributed
// except according to those terms.

<<<<<<< HEAD
extern crate byteorder;
=======
#![allow(unknown_lints)]
#![allow(cast_lossless)]

>>>>>>> 1c1c3ffb
extern crate gltf;

use std::{fmt, marker};
use std::mem::size_of;

use byteorder::{LE, ByteOrder};

use gltf::accessor::{DataType, Dimensions};

/// Helper trait for denormalizing integer types.
///
/// # Examples
///
/// Denormalize a single `u16`.
///
/// ```rust
/// use gltf_utils::Denormalize;
/// let x: u16 = 65535;
/// assert_eq!(1.0, x.denormalize());
/// ```
///
/// Denormalize an array of integers.
///
/// ```rust
/// use gltf_utils::Denormalize;
/// let rgb: [u8; 3] = [0, 120, 255];
/// assert_eq!([0.0, 120.0 / 255.0, 1.0], rgb.denormalize());
/// ```
pub trait Denormalize {
    /// The denormalized version of this type.
    type Denormalized;

    /// Returns the denormalized equivalent of the value.
    fn denormalize(&self) -> Self::Denormalized;
}

/// Represents sources of buffer data.
///
/// See the `Buffers` type in the `gltf-importer` crate for the reference
/// implementation.
pub trait Source: fmt::Debug {
    /// Return the buffer data referenced by the given `Buffer`.
    ///
    /// This method must not fail.
    fn source_buffer(&self, buffer: &gltf::Buffer) -> &[u8];
}

/// Extra methods for working with `gltf::Primitive`.
pub trait PrimitiveIterators<'a> {
    /// Visits the vertex positions of a primitive.
    fn positions<S>(&'a self, source: &'a S) -> Option<Positions<'a>>
        where S: Source;

    /// Visits the vertex normals of a primitive.
    fn normals<S>(&'a self, source: &'a S) -> Option<Normals<'a>>
        where S: Source;

    /// Visits the vertex tangents of a primitive.
    fn tangents<S>(&'a self, source: &'a S) -> Option<Tangents<'a>>
        where S: Source;

    /// Visits the vertex texture co-ordinates of a primitive.
    fn tex_coords_f32<S>(
        &'a self,
        set: u32,
        source: &'a S,
    ) -> Option<TexCoordsF32<'a>>
        where S: Source;

    /// Visits the vertex colors of a primitive.
    fn colors_rgba_f32<S>(
        &'a self,
        set: u32,
        default_alpha: f32,
        source: &'a S,
    ) -> Option<ColorsRgbaF32<'a>>
        where S: Source;

    /// Visits the vertex draw sequence of a primitive.
    fn indices_u32<S>(&'a self, source: &'a S) -> Option<IndicesU32<'a>>
        where S: Source;

    /// Visits the joint indices of the primitive.
    fn joints_u16<S: Source>(&'a self, set: u32, source: &'a S) -> Option<JointsU16<'a>>
        where S: Source;

    /// Visits the joint weights of the primitive.
    fn weights_f32<S: Source>(&'a self, set: u32, source: &'a S) -> Option<WeightsF32<'a>>
        where S: Source;
}

impl<'a> PrimitiveIterators<'a> for gltf::Primitive<'a> {
    fn positions<S>(&'a self, source: &'a S) -> Option<Positions<'a>>
        where S: Source
    {
        self.get(&gltf::Semantic::Positions)
            .map(|accessor| Positions(AccessorIter::new(accessor, source)))
    }

    fn normals<S>(&'a self, source: &'a S) -> Option<Normals<'a>>
        where S: Source
    {
        self.get(&gltf::Semantic::Normals)
            .map(|accessor| Normals(AccessorIter::new(accessor, source)))
    }

    fn tangents<S>(&'a self, source: &'a S) -> Option<Tangents<'a>>
        where S: Source
    {
        self.get(&gltf::Semantic::Tangents)
            .map(|accessor| Tangents(AccessorIter::new(accessor, source)))
    }

    fn tex_coords_f32<S>(&'a self, set: u32, source: &'a S) -> Option<TexCoordsF32<'a>>
        where S: Source
    {
        self.get(&gltf::Semantic::TexCoords(set))
            .map(|accessor| TexCoordsF32(TexCoords::new(accessor, source)))
    }

    fn colors_rgba_f32<S>(
        &'a self,
        set: u32,
        default_alpha: f32,
        source: &'a S,
    ) -> Option<ColorsRgbaF32<'a>>
        where S: Source
    {
        self.get(&gltf::Semantic::Colors(set))
            .map(|accessor| {
                ColorsRgbaF32 {
                    iter: Colors::new(accessor, source),
                    default_alpha,
                }
            })
    }

    fn indices_u32<S>(&'a self, source: &'a S) -> Option<IndicesU32<'a>>
        where S: Source
    {
        self.indices().map(|accessor| IndicesU32(Indices::new(accessor, source)))
    }

    fn joints_u16<S>(&'a self, set: u32, source: &'a S) -> Option<JointsU16<'a>>
        where S: Source
    {
        self.get(&gltf::Semantic::Joints(set))
            .map(|accessor| JointsU16(Joints::new(accessor, source)))
    }

    fn weights_f32<S>(&'a self, set: u32, source: &'a S) -> Option<WeightsF32<'a>>
        where S: Source
    {
        self.get(&gltf::Semantic::Weights(set))
            .map(|accessor| WeightsF32(Weights::new(accessor, source)))
    }
}

/// Visits the items in an `Accessor`.
#[derive(Clone, Debug)]
pub struct AccessorIter<'a, T> {
    /// The number of bytes between each item.
    stride: usize,
<<<<<<< HEAD
    /// Next slice.
=======

    /// Byte offset into the buffer view where the items begin.
    offset: usize,

    /// The data we're iterating over.
>>>>>>> 1c1c3ffb
    data: &'a [u8],
    /// The accessor we're iterating over.
    accessor: gltf::Accessor<'a>,
<<<<<<< HEAD
=======

>>>>>>> 1c1c3ffb
    /// Consumes the data type we're returning at each iteration.
    _phantom: marker::PhantomData<T>,
}

impl<'a, T> AccessorIter<'a, T> {
    pub fn new<S>(accessor: gltf::Accessor<'a>, source: &'a S) -> AccessorIter<'a, T>
        where S: Source
    {
        debug_assert_eq!(size_of::<T>(), accessor.size());
        let view = accessor.view();
        let stride = view.stride().unwrap_or(size_of::<T>());
        let start = view.offset() + accessor.offset();
        let end = start + stride * (accessor.count() - 1) + size_of::<T>();
        let data = &source.source_buffer(&view.buffer())[start .. end];
        AccessorIter {
            stride: stride,
            data: data,
            accessor: accessor,
            _phantom: marker::PhantomData
        }
    }
}

impl<'a, T: AccessorItem> Iterator for AccessorIter<'a, T> {
    type Item = T;

    fn next(&mut self) -> Option<Self::Item> {
        let stride = if self.data.len() >= self.stride {
            Some(self.stride)
        } else if self.data.len() >= size_of::<T>() {
            Some(size_of::<T>())
        } else {
            None
        };
        if let Some(stride) = stride {
            let (val, data) = self.data.split_at(stride);
            let val = T::from_slice(val);
            self.data = data;
            Some(val)
        } else {
            None
        }
    }

    fn size_hint(&self) -> (usize, Option<usize>) {
        let hint = self.data.len() / if self.data.len() >= self.stride {
            self.stride
        } else {
            size_of::<T>()
        };
        (hint, Some(hint))
    }
}

impl<'a, T: AccessorItem> ExactSizeIterator for AccessorIter<'a, T> {}

/// Any type that can appear in an Accessor.
pub trait AccessorItem: Sized {
    fn from_slice(buf: &[u8]) -> Self;
}

impl AccessorItem for u8 {
    fn from_slice(buf: &[u8]) -> Self {
        buf[0]
    }
}

impl AccessorItem for u16 {
    fn from_slice(buf: &[u8]) -> Self {
        LE::read_u16(buf)
    }
}

impl AccessorItem for u32 {
    fn from_slice(buf: &[u8]) -> Self {
        LE::read_u32(buf)
    }
}

impl AccessorItem for f32 {
    fn from_slice(buf: &[u8]) -> Self {
        LE::read_f32(buf)
    }
}

impl<T: AccessorItem> AccessorItem for [T; 2] {
    fn from_slice(buf: &[u8]) -> Self {
        [T::from_slice(buf), T::from_slice(&buf[size_of::<T>() ..])]
    }
}

impl<T: AccessorItem> AccessorItem for [T; 3] {
    fn from_slice(buf: &[u8]) -> Self {
        [T::from_slice(buf),
         T::from_slice(&buf[1 * size_of::<T>() ..]),
         T::from_slice(&buf[2 * size_of::<T>() ..])]
    }
}

impl<T: AccessorItem> AccessorItem for [T; 4] {
    fn from_slice(buf: &[u8]) -> Self {
        [T::from_slice(buf),
         T::from_slice(&buf[1 * size_of::<T>() ..]),
         T::from_slice(&buf[2 * size_of::<T>() ..]),
         T::from_slice(&buf[3 * size_of::<T>() ..])]
    }
}

/// XYZ vertex normals of type `[f32; 3]`.
#[derive(Clone, Debug)]
pub struct Normals<'a>(AccessorIter<'a, [f32; 3]>);

/// XYZ vertex positions of type `[f32; 3]`.
#[derive(Clone, Debug)]
pub struct Positions<'a>(AccessorIter<'a, [f32; 3]>);

/// XYZW vertex tangents of type `[f32; 4]` where the `w` component is a
/// sign value (-1 or +1) indicating the handedness of the tangent basis.
#[derive(Clone, Debug)]
pub struct Tangents<'a>(AccessorIter<'a, [f32; 4]>);

/// Vertex colors.
#[derive(Clone, Debug)]
enum Colors<'a> {
    /// RGB vertex color of type `[u8; 3]>`.
    RgbU8(AccessorIter<'a, [u8; 3]>),

    /// RGBA vertex color of type `[u8; 4]>`.
    RgbaU8(AccessorIter<'a, [u8; 4]>),

    /// RGB vertex color of type `[u16; 3]>`.
    RgbU16(AccessorIter<'a, [u16; 3]>),

    /// RGBA vertex color of type `[u16; 4]>`.
    RgbaU16(AccessorIter<'a, [u16; 4]>),

    /// RGB vertex color of type `[f32; 3]`.
    RgbF32(AccessorIter<'a, [f32; 3]>),

    /// RGBA vertex color of type `[f32; 4]`.
    RgbaF32(AccessorIter<'a, [f32; 4]>),
}

/// Index data.
#[derive(Clone, Debug)]
enum Indices<'a> {
    /// Index data of type U8
    U8(AccessorIter<'a, u8>),
    /// Index data of type U16
    U16(AccessorIter<'a, u16>),
    /// Index data of type U32
    U32(AccessorIter<'a, u32>),
}

/// Vertex joints.
#[derive(Clone, Debug)]
enum Joints<'a> {
    /// Joints of type `[u8; 4]`.
    /// Refer to the documentation on morph targets and skins for more
    /// information.
    U8(AccessorIter<'a, [u8; 4]>),

    /// Joints of type `[u16; 4]`.
    /// Refer to the documentation on morph targets and skins for more
    /// information.
    U16(AccessorIter<'a, [u16; 4]>),
}

/// UV texture co-ordinates.
#[derive(Clone, Debug)]
enum TexCoords<'a> {
    /// UV texture co-ordinates of type `[f32; 2]`.
    F32(AccessorIter<'a, [f32; 2]>),

    /// UV texture co-ordinates of type `[u8; 2]>`.
    U8(AccessorIter<'a, [u8; 2]>),

    /// UV texture co-ordinates of type `[u16; 2]>`.
    U16(AccessorIter<'a, [u16; 2]>),
}

/// Weights,
#[derive(Clone, Debug)]
enum Weights<'a> {
    /// Weights of type `[f32; 4]`.
    F32(AccessorIter<'a, [f32; 4]>),

    /// Weights of type `[u8; 4]`.
    U8(AccessorIter<'a, [u8; 4]>),

    /// Weights of type `[u16; 4]`.
    U16(AccessorIter<'a, [u16; 4]>),
}

/// Index data coerced into `u32` values.
#[derive(Clone, Debug)]
pub struct IndicesU32<'a>(Indices<'a>);

/// Texture co-ordinates coerced into `[f32; 2]` values.
#[derive(Clone, Debug)]
pub struct TexCoordsF32<'a>(TexCoords<'a>);

/// Joint indices co-coerced into `[u16; 4]` values.
#[derive(Clone, Debug)]
pub struct JointsU16<'a>(Joints<'a>);

/// Joint weights co-coerced into `[f32; 4]` values.
#[derive(Clone, Debug)]
pub struct WeightsF32<'a>(Weights<'a>);

/// Vertex colors coerced into `[f32; 4]` (RGBA) values.
#[derive(Clone, Debug)]
pub struct ColorsRgbaF32<'a> {
    /// Internal iterator type.
    iter: Colors<'a>,

    /// Default alpha value.
    default_alpha: f32,
}

impl<'a> Colors<'a> {
    fn new<S: Source>(accessor: gltf::Accessor<'a>, source: &'a S) -> Colors<'a> {
        match (accessor.dimensions(), accessor.data_type()) {
            (Dimensions::Vec3, DataType::U8) => {
                Colors::RgbU8(AccessorIter::new(accessor, source))
            },
            (Dimensions::Vec4, DataType::U8) => {
                Colors::RgbaU8(AccessorIter::new(accessor, source))
            },
            (Dimensions::Vec3, DataType::U16) => {
                Colors::RgbU16(AccessorIter::new(accessor, source))
            },
            (Dimensions::Vec4, DataType::U16) => {
                Colors::RgbaU16(AccessorIter::new(accessor, source))
            },
            (Dimensions::Vec3, DataType::F32) => {
                Colors::RgbF32(AccessorIter::new(accessor, source))
            },
            (Dimensions::Vec4, DataType::F32) => {
                Colors::RgbaF32(AccessorIter::new(accessor, source))
            },
            _ => unreachable!(),
        }
    }
}
impl<'a> TexCoords<'a> {
    fn new<S: Source>(accessor: gltf::Accessor<'a>, source: &'a S) -> TexCoords<'a> {
        match accessor.data_type() {
            DataType::U8 => TexCoords::U8(AccessorIter::new(accessor, source)),
            DataType::U16 => TexCoords::U16(AccessorIter::new(accessor, source)),
            DataType::F32 => TexCoords::F32(AccessorIter::new(accessor, source)),
            _ => unreachable!(),
        }
    }
}

impl<'a> Indices<'a> {
    fn new<S: Source>(accessor: gltf::Accessor<'a>, source: &'a S) -> Indices<'a> {
        match accessor.data_type() {
            DataType::U8 => Indices::U8(AccessorIter::new(accessor, source)),
            DataType::U16 => Indices::U16(AccessorIter::new(accessor, source)),
            DataType::U32 => Indices::U32(AccessorIter::new(accessor, source)),
            _ => unreachable!(),
        }
    }
}

impl<'a> Joints<'a> {
    fn new<S: Source>(accessor: gltf::Accessor<'a>, source: &'a S) -> Joints<'a> {
        match accessor.data_type() {
            DataType::U8 => Joints::U8(AccessorIter::new(accessor, source)),
            DataType::U16 => Joints::U16(AccessorIter::new(accessor, source)),
            _ => unreachable!(),
        }
    }
}

impl<'a> Weights<'a> {
    fn new<S: Source>(accessor: gltf::Accessor<'a>, source: &'a S) -> Weights<'a> {
        match accessor.data_type() {
            DataType::U8 => Weights::U8(AccessorIter::new(accessor, source)),
            DataType::U16 => Weights::U16(AccessorIter::new(accessor, source)),
            DataType::F32 => Weights::F32(AccessorIter::new(accessor, source)),
            _ => unreachable!(),
        }
    }
}

impl<'a> ExactSizeIterator for IndicesU32<'a> {}
impl<'a> Iterator for IndicesU32<'a> {
    type Item = u32;
    fn next(&mut self) -> Option<Self::Item> {
        match self.0 {
            Indices::U8(ref mut i) => i.next().map(|x| x as u32),
            Indices::U16(ref mut i) => i.next().map(|x| x as u32),
            Indices::U32(ref mut i) => i.next(),
        }
    }

    fn size_hint(&self) -> (usize, Option<usize>) {
        match self.0 {
            Indices::U8(ref i) => i.size_hint(),
            Indices::U16(ref i) => i.size_hint(),
            Indices::U32(ref i) => i.size_hint(),
        }
    }
}

impl<'a> ExactSizeIterator for JointsU16<'a> {}
impl<'a> Iterator for JointsU16<'a> {
    type Item = [u16; 4];
    fn next(&mut self) -> Option<Self::Item> {
        match self.0 {
            Joints::U8(ref mut i) => {
                i.next()
                    .map(|x| [x[0] as u16, x[1] as u16, x[2] as u16, x[3] as u16])
            },
            Joints::U16(ref mut i) => i.next(),
        }
    }

    fn size_hint(&self) -> (usize, Option<usize>) {
        match self.0 {
            Joints::U8(ref i) => i.size_hint(),
            Joints::U16(ref i) => i.size_hint(),
        }
    }
}

impl<'a> ExactSizeIterator for ColorsRgbaF32<'a> {}
impl<'a> Iterator for ColorsRgbaF32<'a> {
    type Item = [f32; 4];
    fn next(&mut self) -> Option<Self::Item> {
        let default_alpha = self.default_alpha;
        match self.iter {
            Colors::RgbU8(ref mut i) => {
                i.next().map(|x| {
                    let rgb = x.denormalize();
                    [rgb[0], rgb[1], rgb[2], default_alpha]
                })
            },
            Colors::RgbU16(ref mut i) => {
                i.next().map(|x| {
                    let rgb = x.denormalize();
                    [rgb[0], rgb[1], rgb[2], default_alpha]
                })
            },
            Colors::RgbF32(ref mut i) => {
                i.next().map(|rgb| [rgb[0], rgb[1], rgb[2], default_alpha])
            },
            Colors::RgbaU8(ref mut i) => i.next().map(|x| x.denormalize()),
            Colors::RgbaU16(ref mut i) => i.next().map(|x| x.denormalize()),
            Colors::RgbaF32(ref mut i) => i.next(),
        }
    }

    fn size_hint(&self) -> (usize, Option<usize>) {
        match self.iter {
            Colors::RgbU8(ref i) => i.size_hint(),
            Colors::RgbU16(ref i) => i.size_hint(),
            Colors::RgbF32(ref i) => i.size_hint(),
            Colors::RgbaU8(ref i) => i.size_hint(),
            Colors::RgbaU16(ref i) => i.size_hint(),
            Colors::RgbaF32(ref i) => i.size_hint(),
        }
    }
}

impl<'a> ExactSizeIterator for TexCoordsF32<'a> {}
impl<'a> Iterator for TexCoordsF32<'a> {
    type Item = [f32; 2];
    fn next(&mut self) -> Option<Self::Item> {
        match self.0 {
            TexCoords::U8(ref mut i) => i.next().map(|x| x.denormalize()),
            TexCoords::U16(ref mut i) => i.next().map(|x| x.denormalize()),
            TexCoords::F32(ref mut i) => i.next(),
        }
    }

    fn size_hint(&self) -> (usize, Option<usize>) {
        match self.0 {
            TexCoords::U8(ref i) => i.size_hint(),
            TexCoords::U16(ref i) => i.size_hint(),
            TexCoords::F32(ref i) => i.size_hint(),
        }
    }
}

impl<'a> ExactSizeIterator for WeightsF32<'a> {}
impl<'a> Iterator for WeightsF32<'a> {
    type Item = [f32; 4];
    fn next(&mut self) -> Option<Self::Item> {
        match self.0 {
            Weights::U8(ref mut i) => i.next().map(|x| x.denormalize()),
            Weights::U16(ref mut i) => i.next().map(|x| x.denormalize()),
            Weights::F32(ref mut i) => i.next(),
        }
    }

    fn size_hint(&self) -> (usize, Option<usize>) {
        match self.0 {
            Weights::U8(ref i) => i.size_hint(),
            Weights::U16(ref i) => i.size_hint(),
            Weights::F32(ref i) => i.size_hint(),
        }
    }
}

impl<'a> ExactSizeIterator for Positions<'a> {}
impl<'a> Iterator for Positions<'a> {
    type Item = [f32; 3];
    fn next(&mut self) -> Option<Self::Item> {
        self.0.next()
    }

    fn size_hint(&self) -> (usize, Option<usize>) {
        self.0.size_hint()
    }
}

impl<'a> ExactSizeIterator for Normals<'a> {}
impl<'a> Iterator for Normals<'a> {
    type Item = [f32; 3];
    fn next(&mut self) -> Option<Self::Item> {
        self.0.next()
    }

    fn size_hint(&self) -> (usize, Option<usize>) {
        self.0.size_hint()
    }
}

impl<'a> ExactSizeIterator for Tangents<'a> {}
impl<'a> Iterator for Tangents<'a> {
    type Item = [f32; 4];
    fn next(&mut self) -> Option<Self::Item> {
        self.0.next()
    }

    fn size_hint(&self) -> (usize, Option<usize>) {
        self.0.size_hint()
    }
}

impl Denormalize for u8 {
    type Denormalized = f32;
    fn denormalize(&self) -> Self::Denormalized {
        *self as f32 / Self::max_value() as f32
    }
}

impl Denormalize for u16 {
    type Denormalized = f32;
    fn denormalize(&self) -> Self::Denormalized {
        *self as f32 / Self::max_value() as f32
    }
}

impl<T: Copy + Denormalize> Denormalize for [T; 2] {
    type Denormalized = [T::Denormalized; 2];
    fn denormalize(&self) -> Self::Denormalized {
        [
            self[0].denormalize(),
            self[1].denormalize(),
        ]
    }
}

impl<T: Copy + Denormalize> Denormalize for [T; 3] {
    type Denormalized = [T::Denormalized; 3];
    fn denormalize(&self) -> Self::Denormalized {
        [
            self[0].denormalize(),
            self[1].denormalize(),
            self[2].denormalize(),
        ]
    }
}

impl<T: Copy + Denormalize> Denormalize for [T; 4] {
    type Denormalized = [T::Denormalized; 4];
    fn denormalize(&self) -> Self::Denormalized {
        [
            self[0].denormalize(),
            self[1].denormalize(),
            self[2].denormalize(),
            self[3].denormalize(),
        ]
    }
}<|MERGE_RESOLUTION|>--- conflicted
+++ resolved
@@ -7,13 +7,9 @@
 // option. This file may not be copied, modified, or distributed
 // except according to those terms.
 
-<<<<<<< HEAD
-extern crate byteorder;
-=======
 #![allow(unknown_lints)]
 #![allow(cast_lossless)]
-
->>>>>>> 1c1c3ffb
+extern crate byteorder;
 extern crate gltf;
 
 use std::{fmt, marker};
@@ -177,22 +173,10 @@
 pub struct AccessorIter<'a, T> {
     /// The number of bytes between each item.
     stride: usize,
-<<<<<<< HEAD
-    /// Next slice.
-=======
-
-    /// Byte offset into the buffer view where the items begin.
-    offset: usize,
-
     /// The data we're iterating over.
->>>>>>> 1c1c3ffb
     data: &'a [u8],
     /// The accessor we're iterating over.
     accessor: gltf::Accessor<'a>,
-<<<<<<< HEAD
-=======
-
->>>>>>> 1c1c3ffb
     /// Consumes the data type we're returning at each iteration.
     _phantom: marker::PhantomData<T>,
 }
